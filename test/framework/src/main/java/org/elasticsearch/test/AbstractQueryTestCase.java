--- conflicted
+++ resolved
@@ -903,13 +903,7 @@
             modulesBuilder.add(new PluginsModule(pluginsService));
             modulesBuilder.add(
                     new EnvironmentModule(new Environment(settings), threadPool),
-                    settingsModule,
-<<<<<<< HEAD
-                    new ThreadPoolModule(threadPool),
-                    new IndicesModule(namedWriteableRegistry) {
-=======
-                    new IndicesModule() {
->>>>>>> 13d16fbf
+                    settingsModule, new IndicesModule(namedWriteableRegistry) {
                         @Override
                         public void configure() {
                             // skip services
