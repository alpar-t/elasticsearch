/*
 * Licensed to Elasticsearch under one or more contributor
 * license agreements. See the NOTICE file distributed with
 * this work for additional information regarding copyright
 * ownership. Elasticsearch licenses this file to you under
 * the Apache License, Version 2.0 (the "License"); you may
 * not use this file except in compliance with the License.
 * You may obtain a copy of the License at
 *
 *    http://www.apache.org/licenses/LICENSE-2.0
 *
 * Unless required by applicable law or agreed to in writing,
 * software distributed under the License is distributed on an
 * "AS IS" BASIS, WITHOUT WARRANTIES OR CONDITIONS OF ANY
 * KIND, either express or implied.  See the License for the
 * specific language governing permissions and limitations
 * under the License.
 */

package org.elasticsearch.search.sort;

import org.apache.lucene.index.LeafReaderContext;
import org.apache.lucene.index.NumericDocValues;
import org.apache.lucene.search.DocIdSet;
import org.apache.lucene.search.FieldComparator;
import org.apache.lucene.search.Filter;
import org.apache.lucene.search.QueryWrapperFilter;
import org.apache.lucene.search.SortField;
import org.apache.lucene.search.join.BitSetProducer;
import org.apache.lucene.util.BitSet;
import org.elasticsearch.ElasticsearchParseException;
import org.elasticsearch.Version;
import org.elasticsearch.common.geo.GeoDistance;
import org.elasticsearch.common.geo.GeoDistance.FixedSourceDistance;
import org.elasticsearch.common.geo.GeoPoint;
import org.elasticsearch.common.geo.GeoUtils;
import org.elasticsearch.common.lucene.search.Queries;
import org.elasticsearch.common.unit.DistanceUnit;
import org.elasticsearch.common.xcontent.XContentParser;
import org.elasticsearch.index.fielddata.IndexFieldData;
import org.elasticsearch.index.fielddata.IndexFieldData.XFieldComparatorSource.Nested;
import org.elasticsearch.index.fielddata.IndexGeoPointFieldData;
import org.elasticsearch.index.fielddata.MultiGeoPointValues;
import org.elasticsearch.index.fielddata.NumericDoubleValues;
import org.elasticsearch.index.fielddata.SortedNumericDoubleValues;
import org.elasticsearch.index.mapper.MappedFieldType;
import org.elasticsearch.index.mapper.object.ObjectMapper;
import org.elasticsearch.index.query.support.NestedInnerQueryParseSupport;
import org.elasticsearch.search.MultiValueMode;
import org.elasticsearch.search.internal.SearchContext;

import java.io.IOException;
import java.util.ArrayList;
import java.util.List;

/**
 *
 */
public class GeoDistanceSortParser implements SortParser {

    @Override
    public String[] names() {
        return new String[]{"_geo_distance", "_geoDistance"};
    }

    @Override
    public SortField parse(XContentParser parser, SearchContext context) throws Exception {
        String fieldName = null;
        List<GeoPoint> geoPoints = new ArrayList<>();
        DistanceUnit unit = DistanceUnit.DEFAULT;
        GeoDistance geoDistance = GeoDistance.DEFAULT;
        boolean reverse = false;
        MultiValueMode sortMode = null;
        NestedInnerQueryParseSupport nestedHelper = null;

        final boolean indexCreatedBeforeV2_0 = context.queryParserService().getIndexCreatedVersion().before(Version.V_2_0_0);
        boolean coerce = false;
        boolean ignoreMalformed = false;

        XContentParser.Token token;
        String currentName = parser.currentName();
        while ((token = parser.nextToken()) != XContentParser.Token.END_OBJECT) {
            if (token == XContentParser.Token.FIELD_NAME) {
                currentName = parser.currentName();
            } else if (token == XContentParser.Token.START_ARRAY) {
                parseGeoPoints(parser, geoPoints);

                fieldName = currentName;
            } else if (token == XContentParser.Token.START_OBJECT) {
                // the json in the format of -> field : { lat : 30, lon : 12 }
                if ("nested_filter".equals(currentName) || "nestedFilter".equals(currentName)) {
                    if (nestedHelper == null) {
                        nestedHelper = new NestedInnerQueryParseSupport(parser, context);
                    }
                    nestedHelper.filter();
                } else {
                    fieldName = currentName;
                    GeoPoint point = new GeoPoint();
                    GeoUtils.parseGeoPoint(parser, point);
                    geoPoints.add(point);
                }
            } else if (token.isValue()) {
                if ("reverse".equals(currentName)) {
                    reverse = parser.booleanValue();
                } else if ("order".equals(currentName)) {
                    reverse = "desc".equals(parser.text());
                } else if (currentName.equals("unit")) {
                    unit = DistanceUnit.fromString(parser.text());
                } else if (currentName.equals("distance_type") || currentName.equals("distanceType")) {
                    geoDistance = GeoDistance.fromString(parser.text());
                } else if ("coerce".equals(currentName) || (indexCreatedBeforeV2_0 && "normalize".equals(currentName))) {
                    coerce = parser.booleanValue();
                    if (coerce == true) {
                        ignoreMalformed = true;
                    }
                } else if ("ignore_malformed".equals(currentName) && coerce == false) {
                    ignoreMalformed = parser.booleanValue();
                } else if ("sort_mode".equals(currentName) || "sortMode".equals(currentName) || "mode".equals(currentName)) {
                    sortMode = MultiValueMode.fromString(parser.text());
                } else if ("nested_path".equals(currentName) || "nestedPath".equals(currentName)) {
                    if (nestedHelper == null) {
                        nestedHelper = new NestedInnerQueryParseSupport(parser, context);
                    }
                    nestedHelper.setPath(parser.text());
                } else {
                    GeoPoint point = new GeoPoint();
                    point.resetFromString(parser.text());
                    geoPoints.add(point);
                    fieldName = currentName;
                }
            }
        }

        // validation was not available prior to 2.x, so to support bwc percolation queries we only ignore_malformed on 2.x created indexes
        if (!indexCreatedBeforeV2_0 && !ignoreMalformed) {
            for (GeoPoint point : geoPoints) {
                if (point.lat() > 90.0 || point.lat() < -90.0) {
                    throw new ElasticsearchParseException("illegal latitude value [{}] for [GeoDistanceSort]", point.lat());
                }
                if (point.lon() > 180.0 || point.lon() < -180) {
                    throw new ElasticsearchParseException("illegal longitude value [{}] for [GeoDistanceSort]", point.lon());
                }
            }
        }

        if (coerce) {
            for (GeoPoint point : geoPoints) {
                GeoUtils.normalizePoint(point, coerce, coerce);
            }
        }

        if (sortMode == null) {
            sortMode = reverse ? MultiValueMode.MAX : MultiValueMode.MIN;
        }

        if (sortMode == MultiValueMode.SUM) {
            throw new IllegalArgumentException("sort_mode [sum] isn't supported for sorting by geo distance");
        }

        MappedFieldType fieldType = context.smartNameFieldType(fieldName);
        if (fieldType == null) {
            throw new IllegalArgumentException("failed to find mapper for [" + fieldName + "] for geo distance based sort");
        }
        final MultiValueMode finalSortMode = sortMode; // final reference for use in the anonymous class
        final IndexGeoPointFieldData geoIndexFieldData = context.fieldData().getForField(fieldType);
        final FixedSourceDistance[] distances = new FixedSourceDistance[geoPoints.size()];
        for (int i = 0; i< geoPoints.size(); i++) {
            distances[i] = geoDistance.fixedSourceDistance(geoPoints.get(i).lat(), geoPoints.get(i).lon(), unit);
        }

<<<<<<< HEAD
        // TODO: remove this in master, we should be explicit when we want to sort on nested fields and don't do anything automatically
        if (nestedHelper == null || nestedHelper.getNestedObjectMapper() == null) {
            ObjectMapper objectMapper = context.mapperService().resolveClosestNestedObjectMapper(fieldName);
            if (objectMapper != null && objectMapper.nested().isNested()) {
                if (nestedHelper == null) {
                    nestedHelper = new NestedInnerQueryParseSupport(context.queryParserService().getShardContext());
                }
                nestedHelper.setPath(objectMapper.fullPath());
            }
        }

=======
>>>>>>> c10f116a
        final Nested nested;
        if (nestedHelper != null && nestedHelper.getPath() != null) {
            BitSetProducer rootDocumentsFilter = context.bitsetFilterCache().getBitSetProducer(Queries.newNonNestedFilter());
            Filter innerDocumentsFilter;
            if (nestedHelper.filterFound()) {
                // TODO: use queries instead
                innerDocumentsFilter = new QueryWrapperFilter(nestedHelper.getInnerFilter());
            } else {
                innerDocumentsFilter = nestedHelper.getNestedObjectMapper().nestedTypeFilter();
            }
            nested = new Nested(rootDocumentsFilter, innerDocumentsFilter);
        } else {
            nested = null;
        }

        IndexFieldData.XFieldComparatorSource geoDistanceComparatorSource = new IndexFieldData.XFieldComparatorSource() {

            @Override
            public SortField.Type reducedType() {
                return SortField.Type.DOUBLE;
            }

            @Override
            public FieldComparator<?> newComparator(String fieldname, int numHits, int sortPos, boolean reversed) throws IOException {
                return new FieldComparator.DoubleComparator(numHits, null, null) {
                    @Override
                    protected NumericDocValues getNumericDocValues(LeafReaderContext context, String field) throws IOException {
                        final MultiGeoPointValues geoPointValues = geoIndexFieldData.load(context).getGeoPointValues();
                        final SortedNumericDoubleValues distanceValues = GeoDistance.distanceValues(geoPointValues, distances);
                        final NumericDoubleValues selectedValues;
                        if (nested == null) {
                            selectedValues = finalSortMode.select(distanceValues, Double.MAX_VALUE);
                        } else {
                            final BitSet rootDocs = nested.rootDocs(context);
                            final DocIdSet innerDocs = nested.innerDocs(context);
                            selectedValues = finalSortMode.select(distanceValues, Double.MAX_VALUE, rootDocs, innerDocs, context.reader().maxDoc());
                        }
                        return selectedValues.getRawDoubleValues();
                    }
                };
            }

        };

        return new SortField(fieldName, geoDistanceComparatorSource, reverse);
    }

    private void parseGeoPoints(XContentParser parser, List<GeoPoint> geoPoints) throws IOException {
        while (!parser.nextToken().equals(XContentParser.Token.END_ARRAY)) {
            if (parser.currentToken() == XContentParser.Token.VALUE_NUMBER) {
                // we might get here if the geo point is " number, number] " and the parser already moved over the opening bracket
                // in this case we cannot use GeoUtils.parseGeoPoint(..) because this expects an opening bracket
                double lon = parser.doubleValue();
                parser.nextToken();
                if (!parser.currentToken().equals(XContentParser.Token.VALUE_NUMBER)) {
                    throw new ElasticsearchParseException("geo point parsing: expected second number but got [{}] instead", parser.currentToken());
                }
                double lat = parser.doubleValue();
                GeoPoint point = new GeoPoint();
                point.reset(lat, lon);
                geoPoints.add(point);
            } else {
                GeoPoint point = new GeoPoint();
                GeoUtils.parseGeoPoint(parser, point);
                geoPoints.add(point);
            }

        }
    }
}<|MERGE_RESOLUTION|>--- conflicted
+++ resolved
@@ -168,20 +168,6 @@
             distances[i] = geoDistance.fixedSourceDistance(geoPoints.get(i).lat(), geoPoints.get(i).lon(), unit);
         }
 
-<<<<<<< HEAD
-        // TODO: remove this in master, we should be explicit when we want to sort on nested fields and don't do anything automatically
-        if (nestedHelper == null || nestedHelper.getNestedObjectMapper() == null) {
-            ObjectMapper objectMapper = context.mapperService().resolveClosestNestedObjectMapper(fieldName);
-            if (objectMapper != null && objectMapper.nested().isNested()) {
-                if (nestedHelper == null) {
-                    nestedHelper = new NestedInnerQueryParseSupport(context.queryParserService().getShardContext());
-                }
-                nestedHelper.setPath(objectMapper.fullPath());
-            }
-        }
-
-=======
->>>>>>> c10f116a
         final Nested nested;
         if (nestedHelper != null && nestedHelper.getPath() != null) {
             BitSetProducer rootDocumentsFilter = context.bitsetFilterCache().getBitSetProducer(Queries.newNonNestedFilter());
