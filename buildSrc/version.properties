<<<<<<< HEAD
elasticsearch     = 3.0.0
lucene            = 5.5.0-snapshot-850c6c2
=======
elasticsearch     = 3.0.0-SNAPSHOT
lucene            = 5.5.0
>>>>>>> 5fffede2

# optional dependencies
spatial4j         = 0.5
jts               = 1.13
jackson           = 2.6.2
log4j             = 1.2.17
slf4j             = 1.6.2
jna               = 4.1.0


# test dependencies
randomizedrunner  = 2.3.2
junit             = 4.11
httpclient        = 4.3.6
httpcore          = 4.3.3
commonslogging    = 1.1.3
commonscodec      = 1.10<|MERGE_RESOLUTION|>--- conflicted
+++ resolved
@@ -1,10 +1,5 @@
-<<<<<<< HEAD
 elasticsearch     = 3.0.0
-lucene            = 5.5.0-snapshot-850c6c2
-=======
-elasticsearch     = 3.0.0-SNAPSHOT
 lucene            = 5.5.0
->>>>>>> 5fffede2
 
 # optional dependencies
 spatial4j         = 0.5
