/*
 * Licensed to Elasticsearch under one or more contributor
 * license agreements. See the NOTICE file distributed with
 * this work for additional information regarding copyright
 * ownership. Elasticsearch licenses this file to you under
 * the Apache License, Version 2.0 (the "License"); you may
 * not use this file except in compliance with the License.
 * You may obtain a copy of the License at
 *
 *    http://www.apache.org/licenses/LICENSE-2.0
 *
 * Unless required by applicable law or agreed to in writing,
 * software distributed under the License is distributed on an
 * "AS IS" BASIS, WITHOUT WARRANTIES OR CONDITIONS OF ANY
 * KIND, either express or implied.  See the License for the
 * specific language governing permissions and limitations
 * under the License.
 */

package org.elasticsearch.qa.die_with_dignity;

import org.elasticsearch.client.Request;
import org.elasticsearch.common.io.PathUtils;
import org.elasticsearch.common.settings.Settings;
import org.elasticsearch.test.rest.ESRestTestCase;

import java.io.BufferedReader;
import java.io.IOException;
import java.io.InputStream;
import java.io.InputStreamReader;
import java.nio.file.Files;
import java.nio.file.Path;
import java.util.Iterator;
import java.util.List;

import static org.hamcrest.Matchers.containsString;
import static org.hamcrest.Matchers.equalTo;
import static org.hamcrest.Matchers.not;

public class DieWithDignityIT extends ESRestTestCase {

    public void testDieWithDignity() throws Exception {
<<<<<<< HEAD

        IOException e = expectThrows(IOException.class,
            () -> client().performRequest(new Request("GET", "/_die_with_dignity")));
        Matcher<IOException> failureMatcher = instanceOf(ConnectionClosedException.class);
        if (Constants.WINDOWS) {
            /*
             * If the other side closes the connection while we're waiting to fill our buffer
             * we can get IOException with the message below. It seems to only come up on
             * Windows and it *feels* like it could be a ConnectionClosedException but
             * upstream does not consider this a bug:
             * https://issues.apache.org/jira/browse/HTTPASYNC-134
             *
             * So we catch it here and consider it "ok".
             */
            failureMatcher = either(failureMatcher)
                .or(hasToString(containsString("An existing connection was forcibly closed by the remote host")));
        }
        failureMatcher = either(failureMatcher).or(
            hasToString(containsString("Connection reset by peer"))
        );
        assertThat(e, failureMatcher);
=======
        expectThrows(
            IOException.class,
            () -> client().performRequest(new Request("GET", "/_die_with_dignity"))
        );
>>>>>>> 699cdf45

        // the Elasticsearch process should die and disappear from the output of jps
        assertBusy(() -> {
            final String jpsPath = PathUtils.get(System.getProperty("runtime.java.home"), "bin/jps").toString();
            final Process process = new ProcessBuilder().command(jpsPath, "-v").start();
            assertThat(process.waitFor(), equalTo(0));

            try (InputStream is = process.getInputStream();
                 BufferedReader in = new BufferedReader(new InputStreamReader(is, "UTF-8"))) {
                String line;
                while ((line = in.readLine()) != null) {
                    assertThat(line, line, not(containsString("-Ddie.with.dignity.test")));
                }
            }
        });

        // parse the logs and ensure that Elasticsearch died with the expected cause
        final List<String> lines = Files.readAllLines(PathUtils.get(System.getProperty("log")));

        final Iterator<String> it = lines.iterator();

        boolean fatalError = false;
        boolean fatalErrorInThreadExiting = false;
        try {
            while (it.hasNext() && (fatalError == false || fatalErrorInThreadExiting == false)) {
                final String line = it.next();
                if (line.matches(".*ERROR.*o\\.e\\.ExceptionsHelper.*integTest-0.*fatal error.*")) {
                    fatalError = true;
                } else if (line.matches(".*ERROR.*o\\.e\\.b\\.ElasticsearchUncaughtExceptionHandler.*integTest-0.*"
                    + "fatal error in thread \\[Thread-\\d+\\], exiting.*")) {
                    fatalErrorInThreadExiting = true;
                    assertTrue(it.hasNext());
                    assertThat(it.next(), containsString("java.lang.OutOfMemoryError: die with dignity"));
                }
            }

            assertTrue(fatalError);
            assertTrue(fatalErrorInThreadExiting);

        } catch (AssertionError ae) {
            Path path = PathUtils.get(System.getProperty("log"));
            debugLogs(path);
            throw ae;
        }
    }

    private void debugLogs(Path path) throws IOException {
        try (BufferedReader reader = Files.newBufferedReader(path)) {
            reader.lines().forEach(line -> logger.info(line));
        }
    }

    @Override
    protected boolean preserveClusterUponCompletion() {
        // as the cluster is dead its state can not be wiped successfully so we have to bypass wiping the cluster
        return true;
    }

    @Override
    protected final Settings restClientSettings() {
        return Settings.builder().put(super.restClientSettings())
            // increase the timeout here to 90 seconds to handle long waits for a green
            // cluster health. the waits for green need to be longer than a minute to
            // account for delayed shards
            .put(ESRestTestCase.CLIENT_SOCKET_TIMEOUT, "1s")
            .build();
    }

}<|MERGE_RESOLUTION|>--- conflicted
+++ resolved
@@ -40,34 +40,10 @@
 public class DieWithDignityIT extends ESRestTestCase {
 
     public void testDieWithDignity() throws Exception {
-<<<<<<< HEAD
-
-        IOException e = expectThrows(IOException.class,
-            () -> client().performRequest(new Request("GET", "/_die_with_dignity")));
-        Matcher<IOException> failureMatcher = instanceOf(ConnectionClosedException.class);
-        if (Constants.WINDOWS) {
-            /*
-             * If the other side closes the connection while we're waiting to fill our buffer
-             * we can get IOException with the message below. It seems to only come up on
-             * Windows and it *feels* like it could be a ConnectionClosedException but
-             * upstream does not consider this a bug:
-             * https://issues.apache.org/jira/browse/HTTPASYNC-134
-             *
-             * So we catch it here and consider it "ok".
-             */
-            failureMatcher = either(failureMatcher)
-                .or(hasToString(containsString("An existing connection was forcibly closed by the remote host")));
-        }
-        failureMatcher = either(failureMatcher).or(
-            hasToString(containsString("Connection reset by peer"))
-        );
-        assertThat(e, failureMatcher);
-=======
         expectThrows(
             IOException.class,
             () -> client().performRequest(new Request("GET", "/_die_with_dignity"))
         );
->>>>>>> 699cdf45
 
         // the Elasticsearch process should die and disappear from the output of jps
         assertBusy(() -> {
