/*
 * Copyright Elasticsearch B.V. and/or licensed to Elasticsearch B.V. under one
 * or more contributor license agreements. Licensed under the Elastic License;
 * you may not use this file except in compliance with the Elastic License.
 */
package org.elasticsearch.xpack;

import java.io.IOException;
import java.nio.file.Path;
import java.security.AccessController;
import java.security.PrivilegedAction;
import java.util.ArrayList;
import java.util.Collection;
import java.util.Collections;
import java.util.HashMap;
import java.util.List;
import java.util.Map;

import org.elasticsearch.SpecialPermission;
import org.elasticsearch.action.ActionRequest;
import org.elasticsearch.action.ActionResponse;
import org.elasticsearch.action.support.ActionFilter;
import org.elasticsearch.client.Client;
import org.elasticsearch.client.transport.TransportClient;
import org.elasticsearch.cluster.service.ClusterService;
import org.elasticsearch.common.component.LifecycleComponent;
import org.elasticsearch.common.inject.Binder;
import org.elasticsearch.common.inject.Module;
import org.elasticsearch.common.inject.multibindings.Multibinder;
import org.elasticsearch.common.network.NetworkModule;
import org.elasticsearch.common.settings.Setting;
import org.elasticsearch.common.settings.Settings;
import org.elasticsearch.env.Environment;
import org.elasticsearch.index.IndexModule;
import org.elasticsearch.license.plugin.Licensing;
import org.elasticsearch.license.plugin.core.LicensesService;
import org.elasticsearch.plugins.ActionPlugin;
import org.elasticsearch.plugins.Plugin;
import org.elasticsearch.plugins.ScriptPlugin;
import org.elasticsearch.rest.RestHandler;
import org.elasticsearch.script.ScriptContext;
import org.elasticsearch.threadpool.ExecutorBuilder;
import org.elasticsearch.threadpool.ThreadPool;
import org.elasticsearch.watcher.ResourceWatcherService;
import org.elasticsearch.xpack.action.TransportXPackInfoAction;
import org.elasticsearch.xpack.action.TransportXPackUsageAction;
import org.elasticsearch.xpack.action.XPackInfoAction;
import org.elasticsearch.xpack.action.XPackUsageAction;
import org.elasticsearch.xpack.common.ScriptServiceProxy;
import org.elasticsearch.xpack.common.http.HttpClient;
import org.elasticsearch.xpack.common.http.HttpRequestTemplate;
import org.elasticsearch.xpack.common.http.auth.HttpAuthFactory;
import org.elasticsearch.xpack.common.http.auth.HttpAuthRegistry;
import org.elasticsearch.xpack.common.http.auth.basic.BasicAuth;
import org.elasticsearch.xpack.common.http.auth.basic.BasicAuthFactory;
import org.elasticsearch.xpack.common.text.TextTemplateModule;
import org.elasticsearch.xpack.extensions.XPackExtension;
import org.elasticsearch.xpack.extensions.XPackExtensionsService;
import org.elasticsearch.xpack.graph.Graph;
import org.elasticsearch.xpack.monitoring.Monitoring;
import org.elasticsearch.xpack.monitoring.MonitoringSettings;
import org.elasticsearch.xpack.notification.Notification;
import org.elasticsearch.xpack.notification.email.Account;
import org.elasticsearch.xpack.notification.email.support.BodyPartSource;
import org.elasticsearch.xpack.rest.action.RestXPackInfoAction;
import org.elasticsearch.xpack.rest.action.RestXPackUsageAction;
import org.elasticsearch.xpack.security.InternalClient;
import org.elasticsearch.xpack.security.Security;
import org.elasticsearch.xpack.security.authc.AuthenticationModule;
import org.elasticsearch.xpack.support.clock.Clock;
import org.elasticsearch.xpack.support.clock.SystemClock;
import org.elasticsearch.xpack.watcher.Watcher;

public class XPackPlugin extends Plugin implements ScriptPlugin, ActionPlugin {

    public static final String NAME = "x-pack";

    // inside of YAML settings we still use xpack do not having handle issues with dashes
    public static final String SETTINGS_NAME = "xpack";

    // TODO: clean up this library to not ask for write access to all system properties!
    static {
        // invoke this clinit in unbound with permissions to access all system properties
        SecurityManager sm = System.getSecurityManager();
        if (sm != null) {
            sm.checkPermission(new SpecialPermission());
        }
        try {
            AccessController.doPrivileged(new PrivilegedAction<Void>() {
                @Override
                public Void run() {
                    try {
                        Class.forName("com.unboundid.util.Debug");
                    } catch (ClassNotFoundException e) {
                        throw new RuntimeException(e);
                    }
                    return null;
                }
            });
            // TODO: fix gradle to add all security resources (plugin metadata) to test classpath
            // of watcher plugin, which depends on it directly. This prevents these plugins
            // from being initialized correctly by the test framework, and means we have to
            // have this leniency.
        } catch (ExceptionInInitializerError bogus) {
            if (bogus.getCause() instanceof SecurityException == false) {
                throw bogus; // some other bug
            }
        }
        // some classes need to have their own clinit blocks
        BodyPartSource.init();
        Account.init();
    }

    protected final Settings settings;
    private final Environment env;
    protected boolean transportClientMode;
    protected final XPackExtensionsService extensionsService;

    protected Licensing licensing;
    protected Security security;
    protected Monitoring monitoring;
    protected Watcher watcher;
    protected Graph graph;
    protected Notification notification;

    public XPackPlugin(Settings settings) throws IOException {
        this.settings = settings;
        this.transportClientMode = transportClientMode(settings);
        this.env = transportClientMode ? null : new Environment(settings);

        this.licensing = new Licensing(settings);
        this.security = new Security(settings, env);
        this.monitoring = new Monitoring(settings);
        this.watcher = new Watcher(settings);
        this.graph = new Graph(settings);
        this.notification = new Notification(settings);
        // Check if the node is a transport client.
        if (transportClientMode == false) {
            this.extensionsService = new XPackExtensionsService(settings, resolveXPackExtensionsFile(env), getExtensions());
        } else {
            this.extensionsService = null;
        }
    }

    // For tests only
    public Collection<Class<? extends XPackExtension>> getExtensions() {
        return Collections.emptyList();
    }

    // overridable by tests
    protected Clock getClock() {
        return SystemClock.INSTANCE;
    }

    @Override
    public Collection<Module> createGuiceModules() {
        ArrayList<Module> modules = new ArrayList<>();
        modules.add(b -> b.bind(Clock.class).toInstance(getClock()));
        modules.addAll(notification.nodeModules());
        modules.addAll(security.nodeModules());
        modules.addAll(watcher.nodeModules());
        modules.addAll(monitoring.nodeModules());
        modules.addAll(graph.createGuiceModules());

        if (transportClientMode == false) {
            modules.add(new TextTemplateModule());
            // Note: this only exists so LicensesService subclasses can be bound in mock tests
            modules.addAll(licensing.nodeModules());
        }
        return modules;
    }

    @Override
    public Collection<Class<? extends LifecycleComponent>> getGuiceServiceClasses() {
        ArrayList<Class<? extends LifecycleComponent>> services = new ArrayList<>();
        services.addAll(notification.nodeServices());
        services.addAll(security.nodeServices());
        services.addAll(monitoring.nodeServices());
        return services;
    }

    @Override
    public Collection<Object> createComponents(Client client, ClusterService clusterService, ThreadPool threadPool,
<<<<<<< HEAD
                                               ResourceWatcherService resourceWatcherService) {

        if (transportClientMode) {
            return Collections.emptyList();
=======
            ResourceWatcherService resourceWatcherService) {
        List<Object> components = new ArrayList<>();
        if (transportClientMode == false) {
            final InternalClient internalClient = new InternalClient(settings, threadPool, client, security.getCryptoService());
            components.add(internalClient);

            // watcher http stuff
            Map<String, HttpAuthFactory> httpAuthFactories = new HashMap<>();
            httpAuthFactories.put(BasicAuth.TYPE, new BasicAuthFactory(security.getCryptoService()));
            // TODO: add more auth types, or remove this indirection
            HttpAuthRegistry httpAuthRegistry = new HttpAuthRegistry(httpAuthFactories);
            components.add(new HttpRequestTemplate.Parser(httpAuthRegistry));
            components.add(new HttpClient(settings, httpAuthRegistry, env));
>>>>>>> 496e112c
        }

        List<Object> components = new ArrayList<>();
        components.addAll(licensing.createComponents(clusterService, getClock(), security.getSecurityLicenseState()));

        // watcher http stuff
        Map<String, HttpAuthFactory> httpAuthFactories = new HashMap<>();
        httpAuthFactories.put(BasicAuth.TYPE, new BasicAuthFactory(security.getCryptoService()));
        // TODO: add more auth types, or remove this indirection
        HttpAuthRegistry httpAuthRegistry = new HttpAuthRegistry(httpAuthFactories);
        components.add(new HttpRequestTemplate.Parser(httpAuthRegistry));
        components.add(new HttpClient(settings, httpAuthRegistry, env));

        return components;
    }

    @Override
    public Settings additionalSettings() {
        Settings.Builder builder = Settings.builder();
        builder.put(security.additionalSettings());
        builder.put(watcher.additionalSettings());
        return builder.build();
    }

    @Override
    public ScriptContext.Plugin getCustomScriptContexts() {
        return ScriptServiceProxy.INSTANCE;
    }

    @Override
    public List<Setting<?>> getSettings() {
        ArrayList<Setting<?>> settings = new ArrayList<>();
        settings.addAll(notification.getSettings());
        settings.addAll(security.getSettings());
        settings.addAll(MonitoringSettings.getSettings());
        settings.addAll(watcher.getSettings());
        settings.addAll(graph.getSettings());
        settings.addAll(licensing.getSettings());
        // we add the `xpack.version` setting to all internal indices
        settings.add(Setting.simpleString("index.xpack.version", Setting.Property.IndexScope));

        // http settings
        settings.add(Setting.simpleString("xpack.http.default_read_timeout", Setting.Property.NodeScope));
        settings.add(Setting.simpleString("xpack.http.default_connection_timeout", Setting.Property.NodeScope));
        settings.add(Setting.groupSetting("xpack.http.ssl.", Setting.Property.NodeScope));
        settings.add(Setting.groupSetting("xpack.http.proxy.", Setting.Property.NodeScope));
        return settings;
    }

    @Override
    public List<String> getSettingsFilter() {
        List<String> filters = new ArrayList<>();
        filters.addAll(notification.getSettingsFilter());
        filters.addAll(security.getSettingsFilter());
        filters.addAll(MonitoringSettings.getSettingsFilter());
        return filters;
    }

    @Override
    public List<ExecutorBuilder<?>> getExecutorBuilders(final Settings settings) {
        return watcher.getExecutorBuilders(settings);
    }

    public void onModule(NetworkModule module) {
        security.onModule(module);
    }

    @Override
    public List<ActionHandler<? extends ActionRequest<?>, ? extends ActionResponse>> getActions() {
        List<ActionHandler<? extends ActionRequest<?>, ? extends ActionResponse>> actions = new ArrayList<>();
        actions.add(new ActionHandler<>(XPackInfoAction.INSTANCE, TransportXPackInfoAction.class));
        actions.add(new ActionHandler<>(XPackUsageAction.INSTANCE, TransportXPackUsageAction.class));
        actions.addAll(licensing.getActions());
        actions.addAll(monitoring.getActions());
        actions.addAll(security.getActions());
        actions.addAll(watcher.getActions());
        actions.addAll(graph.getActions());
        return actions;
    }

    @Override
    public List<Class<? extends ActionFilter>> getActionFilters() {
        List<Class<? extends ActionFilter>> filters = new ArrayList<>();
        filters.addAll(licensing.getActionFilters());
        filters.addAll(monitoring.getActionFilters());
        filters.addAll(security.getActionFilters());
        filters.addAll(watcher.getActionFilters());
        return filters;
    }

    @Override
    public List<Class<? extends RestHandler>> getRestHandlers() {
        List<Class<? extends RestHandler>> handlers = new ArrayList<>();
        handlers.add(RestXPackInfoAction.class);
        handlers.add(RestXPackUsageAction.class);
        handlers.addAll(licensing.getRestHandlers());
        handlers.addAll(monitoring.getRestHandlers());
        handlers.addAll(security.getRestHandlers());
        handlers.addAll(watcher.getRestHandlers());
        handlers.addAll(graph.getRestHandlers());
        return handlers;
    }

    public void onModule(AuthenticationModule module) {
        if (extensionsService != null) {
            extensionsService.onModule(module);
        }
    }

    public void onIndexModule(IndexModule module) {
        security.onIndexModule(module);
    }

    public static void bindFeatureSet(Binder binder, Class<? extends XPackFeatureSet> featureSet) {
        binder.bind(featureSet).asEagerSingleton();
        Multibinder<XPackFeatureSet> featureSetBinder = Multibinder.newSetBinder(binder, XPackFeatureSet.class);
        featureSetBinder.addBinding().to(featureSet);
    }

    public static boolean transportClientMode(Settings settings) {
        return TransportClient.CLIENT_TYPE.equals(settings.get(Client.CLIENT_TYPE_SETTING_S.getKey()));
    }

    public static boolean isTribeNode(Settings settings) {
        return settings.getGroups("tribe", true).isEmpty() == false;
    }
    public static boolean isTribeClientNode(Settings settings) {
        return settings.get("tribe.name") != null;
    }

    public static Path resolveConfigFile(Environment env, String name) {
        return env.configFile().resolve(NAME).resolve(name);
    }

    /**
     * A consistent way to enable disable features using the following setting:
     *
     *          {@code "xpack.<feature>.enabled": true | false}
     *
     *  Also supports the following setting as a fallback (for BWC with 1.x/2.x):
     *
     *          {@code "<feature>.enabled": true | false}
     */
    public static boolean featureEnabled(Settings settings, String featureName, boolean defaultValue) {
        return settings.getAsBoolean(featureEnabledSetting(featureName),
                settings.getAsBoolean(legacyFeatureEnabledSetting(featureName), defaultValue)); // for bwc
    }

    public static String featureEnabledSetting(String featureName) {
        return featureSettingPrefix(featureName) + ".enabled";
    }

    public static String featureSettingPrefix(String featureName) {
        return SETTINGS_NAME + "." + featureName;
    }

    public static String legacyFeatureEnabledSetting(String featureName) {
        return featureName + ".enabled";
    }

    /**
     * A consistent way to register the settings used to enable disable features, supporting the following format:
     *
     *          {@code "xpack.<feature>.enabled": true | false}
     *
     *  Also supports the following setting as a fallback (for BWC with 1.x/2.x):
     *
     *          {@code "<feature>.enabled": true | false}
     */
    public static void addFeatureEnabledSettings(List<Setting<?>> settingsList, String featureName, boolean defaultValue) {
        settingsList.add(Setting.boolSetting(featureEnabledSetting(featureName), defaultValue, Setting.Property.NodeScope));
        settingsList.add(Setting.boolSetting(legacyFeatureEnabledSetting(featureName),
                defaultValue, Setting.Property.NodeScope));
    }

    public static Path resolveXPackExtensionsFile(Environment env) {
        return env.pluginsFile().resolve(XPackPlugin.NAME).resolve("extensions");
    }
}<|MERGE_RESOLUTION|>--- conflicted
+++ resolved
@@ -181,29 +181,11 @@
 
     @Override
     public Collection<Object> createComponents(Client client, ClusterService clusterService, ThreadPool threadPool,
-<<<<<<< HEAD
                                                ResourceWatcherService resourceWatcherService) {
-
-        if (transportClientMode) {
-            return Collections.emptyList();
-=======
-            ResourceWatcherService resourceWatcherService) {
         List<Object> components = new ArrayList<>();
-        if (transportClientMode == false) {
-            final InternalClient internalClient = new InternalClient(settings, threadPool, client, security.getCryptoService());
-            components.add(internalClient);
-
-            // watcher http stuff
-            Map<String, HttpAuthFactory> httpAuthFactories = new HashMap<>();
-            httpAuthFactories.put(BasicAuth.TYPE, new BasicAuthFactory(security.getCryptoService()));
-            // TODO: add more auth types, or remove this indirection
-            HttpAuthRegistry httpAuthRegistry = new HttpAuthRegistry(httpAuthFactories);
-            components.add(new HttpRequestTemplate.Parser(httpAuthRegistry));
-            components.add(new HttpClient(settings, httpAuthRegistry, env));
->>>>>>> 496e112c
-        }
-
-        List<Object> components = new ArrayList<>();
+        final InternalClient internalClient = new InternalClient(settings, threadPool, client, security.getCryptoService());
+        components.add(internalClient);
+
         components.addAll(licensing.createComponents(clusterService, getClock(), security.getSecurityLicenseState()));
 
         // watcher http stuff
